--- conflicted
+++ resolved
@@ -1,4 +1,3 @@
-<<<<<<< HEAD
 ### Acknowledgment
 overlayRoot is based on a script published by Pascal Sutter on the Raspberry Forums. 
 https://www.raspberrypi.org/forums/viewtopic.php?f=66&t=173063&p=1106694#p1106694
@@ -12,40 +11,22 @@
 
 ###Install
 * Copy this directory to a directory on your pi.  Change to that directory and run `sudo bash install`.  
-=======
-### Install
-1. Copy this directory to a directory on your pi.  Change to that directory and run `sudo bash install`
->>>>>>> 48d03c34
 ```bash
 git clone https://github.com/marklister/overlayRoot.git
 cd overlayRoot
 sudo bash install
 
 ```
-<<<<<<< HEAD
 
 * Edit `/etc/overlayRoot.conf`:  to suit your preferences. OverlayRoot should work as expected with everything 
 set to default.  Options are documented in `overlayRoot.conf`
 
 * Recommend disabling swapping before using overlayRoot: 
-=======
-2. Edit `/etc/overlayRoot.conf`:  to suit your preferences. OverlayRoot should work as expected with everything 
-set to default.
-
-3. OverlayRoot should work 
-    as a read only root filesystem with a tmpfs overlay without any editing of /etc/fstab.  Only edit your fstab if you 
-    require a persistent RW overlay or want to identify partitions by UUID. 
-    Use `blkid` to display UUIDs.   
-
-### Swap
-4. Recommend disabling swapping before using overlayRoot. 
->>>>>>> 48d03c34
 ```bash
 sudo dphys-swapfile swapoff
 sudo dphys-swapfile uninstall
 sudo update-rc.d dphys-swapfile remove
 ```
-<<<<<<< HEAD
 
 ### System Maintainence
 
@@ -59,17 +40,6 @@
 #### Remount
 
 * You can remount the root to make changes: `sudo mount -o remount,rw /ro`
-=======
-### Disable OverlayRoot
-5. To disable rootOverlay you can jumper the pin specified in the .conf file (default gpio 4) to ground.  Alternatively edit your 
-cmdline.txt file and place init=/sbin/overlayRoot.sh on a separate line.  
- 
-6. IF you want writable media edit your fstab so the the correct media is mounted at /mnt/root-rw.
- PARTUUID entries don't work at the moment (possibly a Debian bug) so use UUIDs or plain devices.
- Be careful you are not updating a non-persistent fstab.  Only the one on actual root works.
- You can mount anything at /mnt/root-rw the script is not opiniated.  The nofail option is recommended if you want to avoid
- a mount failure preventing your pi from booting.
->>>>>>> 48d03c34
 
 #### Chroot
 
